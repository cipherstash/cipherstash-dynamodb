use std::collections::HashMap;

use crate::settings::{IndexType, Settings};
use proc_macro2::{Span, TokenStream};
use quote::{format_ident, quote};
<<<<<<< HEAD
use syn::{DeriveInput, LitStr, Data, Fields};
use crate::settings::{Settings, IndexType, AttributeMode};
=======
use syn::{Data, DeriveInput, Fields, LitStr};
>>>>>>> e7dda59e

pub(crate) fn derive_cryptonamo(
    DeriveInput {
        ident, attrs, data, ..
    }: DeriveInput,
) -> Result<TokenStream, syn::Error> {
    let mut settings = Settings::new(ident.to_string().to_lowercase());

    for attr in attrs {
        if attr.path().is_ident("cryptonamo") {
            attr.parse_nested_meta(|meta| {
                let ident = meta.path.get_ident().map(|i| i.to_string());
                match ident.as_deref() {
                    Some("sort_key_prefix") => {
                        let value = meta.value()?;
                        let t: LitStr = value.parse()?;
                        settings.set_sort_key_prefix(t)
                    }
                    Some("partition_key") => {
                        let value = meta.value()?;
                        let t: LitStr = value.parse()?;
                        settings.set_partition_key(t)
                    }
                    _ => Err(meta.error("unsupported attribute")),
                }
            })?;
        }
    }

    // Only support structs
    if let Data::Struct(data_struct) = &data {
        if let Fields::Named(fields_named) = &data_struct.fields {
            let all_field_names: Vec<String> = fields_named
                .named
                .iter()
                .flat_map(|x| x.ident.as_ref().map(|x| x.to_string()))
                .collect();

            let mut compound_indexes: HashMap<String, Vec<(String, String, Span)>> = Default::default();

            for field in &fields_named.named {
                let ident = &field.ident;
                let mut attr_mode = AttributeMode::Protected;

                // Parse the meta for the field
                for attr in &field.attrs {
                    if attr.path().is_ident("cryptonamo") {
                        let mut query: Option<(String, String, Span)> = None;
                        let mut compound_index_name: Option<(String, Span)> = None;

                        attr.parse_nested_meta(|meta| {
                            let directive = meta.path.get_ident().map(|i| i.to_string());
                            match directive.as_deref() {
                                Some("plaintext") => {
                                    // Don't encrypt this field
                                    attr_mode = AttributeMode::Plaintext;
                                    Ok(())
                                }
                                Some("skip") => {
                                    // Don't even store this field
                                    attr_mode = AttributeMode::Skipped;
                                    Ok(())
                                }
                                Some("query") => {
                                    let value = meta.value()?;
                                    let index_type_span = value.span();
                                    let index_type = value.parse::<LitStr>()?.value();
                                    let index_name = ident
                                        .as_ref()
                                        .ok_or(meta.error("no index type specified"))?
                                        .to_string();

                                    query = Some(( index_name, index_type, index_type_span ));

                                    Ok(())
                                }
                                Some("compound") => {
                                    let value = meta.value()?;

                                    let field_name = ident
                                        .as_ref()
                                        .ok_or(meta.error("no index type specified"))?
                                        .to_string();

                                    let index_name = value.parse::<LitStr>()?.value();

                                    let is_valid_index = index_name
                                        .split("#")
                                        .all(|x| all_field_names.iter().any(|y| y == x));

                                    if !is_valid_index {
                                        return Err(meta.error(format!("Compound index '{index_name}' is not valid. It must be valid fields separated by a '#' character.")));
                                    }

                                    let is_field_mentioned = index_name.split("#")
                                        .any(|x| x == &field_name);

                                    if !is_field_mentioned {
                                        return Err(meta.error(format!("Compound index '{index_name}' does not include current field '{field_name}'.")));
                                    }

                                    compound_index_name = Some(( index_name, meta.input.span() ));

                                    Ok(())
                                }
                                _ => Err(meta.error("unsupported field attribute")),
                            }
                        })?;

                        match (query, compound_index_name) {
                            (Some((index_name, index_type, span)), Some((compound_index_name, _))) => {
                                compound_indexes
                                    .entry(compound_index_name)
                                    .or_default()
                                    .push((index_name, index_type, span));
                            }

                            (Some((index_name, index_type, span)), None) => {
                                settings.add_index(index_name, index_type.as_ref(), span)?;
                            }

                            (None, Some((compound_index_name, span))) => {
                                return Err(syn::Error::new(span,  format!("Compound attribute was specified but no query options were. Specify how this field should be queried with the attribute #[cryptonamo(query = <option>, compound = \"{compound_index_name}\")]")));
                            }

                            (None, None) => {}
                        };
                    }
                }

<<<<<<< HEAD
                settings.add_attribute(
                    ident
                        .as_ref()
                        .ok_or(syn::Error::new_spanned(&settings.sort_key_prefix, "missing field"))?
                        .to_string(),
                    attr_mode
                );
=======
                if !skip {
                    settings.add_attribute(
                        ident
                            .as_ref()
                            .ok_or(syn::Error::new_spanned(
                                &settings.sort_key_prefix,
                                "missing field",
                            ))?
                            .to_string(),
                        will_encrypt,
                    );
                }
>>>>>>> e7dda59e
            }

            for (name, parts) in compound_indexes.into_iter() {
                settings.add_compound_index(name, parts)?;
            }
        }
    }

    // TODO: This is getting a bit unwieldy - split it out into separate functions
    let partition_key = format_ident!("{}", settings.get_partition_key()?);
    let type_name = settings.sort_key_prefix.to_string();

    let protected_impl = settings.protected_attributes.iter().map(|name| {
        let field = format_ident!("{}", name);

        quote! {
            attributes.insert(#name, cryptonamo::Plaintext::from(self.#field.clone()));
        }
    });

    let plaintext_impl = settings.unprotected_attributes.iter().map(|name| {
        let field = format_ident!("{}", name);

        quote! {
            attributes.insert(#name, cryptonamo::Plaintext::from(self.#field.clone()));
        }
    });

    let protected_index_names = settings.indexes.keys();

    let indexes_impl = settings.indexes.iter().map(|(_, index)| {
        match index {
            IndexType::Single(name, index_type) => {
                let index_type = IndexType::type_to_ident(index_type).unwrap();

                quote! {
                    #name => Some(Box::new(cipherstash_client::encryption::compound_indexer::#index_type::new(#name, vec![])))
                }
            },
            IndexType::Compound2 { name, index: ((a, b), (c, d)) } => {
                quote! {
                    #name => Some(((#a.to_string(), #b.to_string()), (#c.to_string(), #d.to_string())).into())
                }
            },
            _ => todo!()
        }
    });

    let attributes_for_index_impl = settings.indexes.iter().map(|(_, index)| match index {
        IndexType::Single(name, _) => {
            let field = format_ident!("{}", name);

            quote! {
                #name => self.#field.clone().try_into().ok()
            }
        }
        IndexType::Compound1 {
            name,
            index: (a, _),
        } => {
            let field = format_ident!("{}", a);

            quote! {
                #name => self.#field.clone().try_into().ok()
            }
        }
        IndexType::Compound2 {
            name,
            index: ((a, _), (b, _)),
        } => {
            let field_a = format_ident!("{}", a);
            let field_b = format_ident!("{}", b);

            quote! {
                #name => {
                    (self.#field_a.clone(), self.#field_b.clone()).try_into().ok()
                }
            }
        }
    });

    let non_skipped_attributes = settings.non_skipped_attributes();
    let decrypt_attributes_impl = non_skipped_attributes.iter().map(|name| {
        let field = format_ident!("{}", name);

        quote! {
            #field: attributes
                .get(#name)
                .ok_or(cryptonamo::traits::ReadConversionError::NoSuchAttribute(#name.to_string()))?
                .clone()
                .try_into()
                .map_err(|_| cryptonamo::traits::ReadConversionError::ConversionFailed(#name.to_string()))?
        }
    });

    let skipped_attributes_impl = settings.skipped_attributes.iter().map(|name| {
        let field = format_ident!("{}", name);

        quote! {
            #field: Default::default()
        }
    });

    let expanded = quote! {
        impl cryptonamo::traits::Cryptonamo for #ident {
            fn type_name() -> &'static str {
                #type_name
            }

            fn partition_key(&self) -> String {
                self.#partition_key.to_string()
            }
        }

        impl cryptonamo::traits::EncryptedRecord for #ident {
            fn protected_attributes(&self) -> std::collections::HashMap<&'static str, cryptonamo::Plaintext> {
                let mut attributes = std::collections::HashMap::new();
                #(#protected_impl)*
                attributes
            }

            fn plaintext_attributes(&self) -> std::collections::HashMap<&'static str, cryptonamo::Plaintext> {
                let mut attributes = std::collections::HashMap::new();
                #(#plaintext_impl)*
                attributes
            }
        }

        impl cryptonamo::traits::SearchableRecord for #ident {
            fn protected_indexes() -> Vec<&'static str> {
                vec![#(#protected_index_names,)*]
            }

            fn index_by_name(name: &str) -> Option<Box<dyn cryptonamo::ComposableIndex>> {
                use cipherstash_client::encryption::compound_indexer::*;
                match name {
                    #(#indexes_impl,)*
                    _ => None,
                }
            }

            fn attribute_for_index(&self, index_name: &str) -> Option<cryptonamo::ComposablePlaintext> {
                match index_name {
                    #(#attributes_for_index_impl,)*
                    _ => None,
                }
            }
        }

        impl cryptonamo::traits::DecryptedRecord for #ident {
            fn from_attributes(attributes: std::collections::HashMap<String, cryptonamo::Plaintext>) -> Result<Self, cryptonamo::traits::ReadConversionError> {
                Ok(Self {
                    #(#decrypt_attributes_impl,)*
                    #(#skipped_attributes_impl,)*
                })
            }
        }
    };

    Ok(expanded)
}<|MERGE_RESOLUTION|>--- conflicted
+++ resolved
@@ -1,14 +1,8 @@
-use std::collections::HashMap;
-
-use crate::settings::{IndexType, Settings};
-use proc_macro2::{Span, TokenStream};
 use quote::{format_ident, quote};
-<<<<<<< HEAD
 use syn::{DeriveInput, LitStr, Data, Fields};
 use crate::settings::{Settings, IndexType, AttributeMode};
-=======
-use syn::{Data, DeriveInput, Fields, LitStr};
->>>>>>> e7dda59e
+use std::collections::HashMap;
+use proc_macro2::{Span, TokenStream};
 
 pub(crate) fn derive_cryptonamo(
     DeriveInput {
@@ -139,7 +133,6 @@
                     }
                 }
 
-<<<<<<< HEAD
                 settings.add_attribute(
                     ident
                         .as_ref()
@@ -147,20 +140,6 @@
                         .to_string(),
                     attr_mode
                 );
-=======
-                if !skip {
-                    settings.add_attribute(
-                        ident
-                            .as_ref()
-                            .ok_or(syn::Error::new_spanned(
-                                &settings.sort_key_prefix,
-                                "missing field",
-                            ))?
-                            .to_string(),
-                        will_encrypt,
-                    );
-                }
->>>>>>> e7dda59e
             }
 
             for (name, parts) in compound_indexes.into_iter() {
