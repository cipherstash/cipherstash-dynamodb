--- conflicted
+++ resolved
@@ -35,13 +35,9 @@
 hex = { version = "0.4.3", features = [ "serde" ] }
 cryptonamo-derive = { path = "cryptonamo-derive" }
 
-<<<<<<< HEAD
-cipherstash-client = { path = "../../cipherstash-suite/packages/cipherstash-client/", features = [ "tokio" ] }
-#cipherstash-client = { git = "ssh://git@github.com/cipherstash/cipherstash-suite.git", branch = "feat/compound-spike", package = "cipherstash-client", features = [ "tokio" ] }
-=======
+# cipherstash-client = { path = "../../cipherstash-suite/packages/cipherstash-client/", features = [ "tokio" ] }
 cipherstash-client = { path = "./vendor/cipherstash-client/", features = [ "tokio" ] }
 # cipherstash-client = { git = "ssh://git@github.com/cipherstash/cipherstash-suite.git", branch = "feat/compound-spike", package = "cipherstash-client", features = [ "tokio" ] }
->>>>>>> e7dda59e
 
 async-trait = "0.1.73"
 serde_with = "3.3.0"
@@ -50,11 +46,8 @@
 itertools = "0.11.0"
 thiserror = "1.0.50"
 tokio-stream = "0.1.14"
-<<<<<<< HEAD
 paste = "1.0.14"
-=======
 
 [dev-dependencies]
 serial_test = "2.0.0"
-trybuild = "1.0.85"
->>>>>>> e7dda59e
+trybuild = "1.0.85"